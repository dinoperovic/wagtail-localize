#!/usr/bin/env python

import sys, os

from setuptools import setup, find_packages

# Hack to prevent "TypeError: 'NoneType' object is not callable" error
# in multiprocessing/util.py _exit_function when setup.py exits
# (see http://www.eby-sarna.com/pipermail/peak/2010-May/003357.html)
try:
    import multiprocessing
except ImportError:
    pass


setup(
    name="wagtail-localize",
    version="0.4",
    description="Wagtail Internationalisation Framework",
    author="Karl Hobley",
    author_email="karl@kaed.uk",
    url="",
    packages=find_packages(),
    include_package_data=True,
    license="BSD",
    classifiers=[
        "Development Status :: 3 - Alpha",
        "Intended Audience :: Developers",
        "License :: OSI Approved :: BSD License",
        "Operating System :: OS Independent",
        "Programming Language :: Python",
        "Programming Language :: Python :: 3",
        "Programming Language :: Python :: 3.7",
        "Programming Language :: Python :: 3.8",
    ],
    install_requires=["Django>=3.1,<3.2", "Wagtail>=2.10,<2.11", "polib>=1.1,<2.0"],
    extras_require={
        "testing": ["dj-database-url==0.5.0", "freezegun==0.3.15"],
<<<<<<< HEAD
        "google_translate": ["googletrans>=2.4,<3.0"],
        "git": ["pygit2>=1.0,<2.0", "gitpython>=3.0,<4.0", "toml>=0.10,<0.11"],
=======
>>>>>>> 9d74dea1
    },
    zip_safe=False,
)<|MERGE_RESOLUTION|>--- conflicted
+++ resolved
@@ -36,11 +36,5 @@
     install_requires=["Django>=3.1,<3.2", "Wagtail>=2.10,<2.11", "polib>=1.1,<2.0"],
     extras_require={
         "testing": ["dj-database-url==0.5.0", "freezegun==0.3.15"],
-<<<<<<< HEAD
-        "google_translate": ["googletrans>=2.4,<3.0"],
-        "git": ["pygit2>=1.0,<2.0", "gitpython>=3.0,<4.0", "toml>=0.10,<0.11"],
-=======
->>>>>>> 9d74dea1
-    },
     zip_safe=False,
 )