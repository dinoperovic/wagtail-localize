import React, { FunctionComponent } from 'react';

import Section from '../../../common/components/Section';
import { Tabs, TabContent } from '../../../common/components/Tabs';

import { EditorState, reducer } from './reducer';
import EditorHeader from './header';
import EditorFooter from './footer';
import EditorSegmentList from './segments';
import EditorToolbox from './toolbox';

export interface User {
    full_name: string;
    avatar_url: string | null;
}

export interface Tab {
    label: string;
    slug: string;
}

export interface Locale {
    code: string;
    displayName: string;
}

export interface BreadcrumbItem {
    id: number;
    isRoot: boolean;
    title: string;
    exploreUrl: string;
}

export interface Translation {
    title: string;
    locale: Locale;
    editUrl?: string;
}

export interface PreviewMode {
    mode: string;
    label: string;
    url: string;
}

export interface SegmentCommon {
    id: number;
    contentPath: string;
    location: {
        tab: string;
        field: string;
        blockId: string | null;
        subField: string | null;
        helpText: string;

        widget: {
            type:
                | 'text'
                | 'page_chooser'
                | 'image_chooser'
                | 'document_chooser'
                | 'unknown';
        };
    };
}

export interface StringSegment extends SegmentCommon {
    type: 'string';
    source: string;
    editUrl: string;
}

<<<<<<< HEAD
export interface SynchronisedValueSegment extends SegmentCommon {
    type: 'synchronised_value';
    value: any;
    editUrl: string;
}

export type Segment = StringSegment | SynchronisedValueSegment;
=======
export interface RelatedObjectSegment extends SegmentCommon {
    type: 'related_object';
    source: {
        title: string;
        isLive: boolean;
        liveUrl?: string;
        editUrl?: string;
        createTranslationRequestUrl?: string;
    } | null;
    dest: {
        title: string;
        isLive: boolean;
        liveUrl?: string;
        editUrl?: string;
    } | null;
    translationProgress: {
        totalSegments: number;
        translatedSegments: number;
    };
}

export type Segment = StringSegment | RelatedObjectSegment;
>>>>>>> 5ae70aed

export interface StringTranslationAPI {
    string_id: number;
    segment_id: number;
    data: string;
    error: string;
    comment: string;
    last_translated_by: User | null;
}

export interface StringTranslation {
    value: string;
    isSaving: boolean;
    isErrored: boolean;
    comment: string;
    translatedBy: User | null;
}

export interface SegmentOverrideAPI {
    segment_id: number;
    data: any;
    error: string;
}

export interface SegmentOverride {
    value: any;
    isSaving: boolean;
}

export interface EditorProps {
    csrfToken: string;
    object: {
        title: string;
        isLive: boolean;
        isLocked: boolean;
        lastPublishedDate: string | null;
        lastPublishedBy: User | null;
        liveUrl?: string;
    };
    breadcrumb: BreadcrumbItem[];
    tabs: Tab[];
    sourceLocale: Locale;
    locale: Locale;
    translations: Translation[];
    perms: {
        canSaveDraft: boolean;
        canPublish: boolean;
        canUnpublish: boolean;
        canLock: boolean;
        canUnlock: boolean;
        canDelete: boolean;
    };
    links: {
        downloadPofile: string;
        uploadPofile: string;
        unpublishUrl: string;
        lockUrl: string;
        unlockUrl: string;
        deleteUrl: string;
        stopTranslationUrl: string;
    };
    previewModes: PreviewMode[];
    machineTranslator: {
        name: string;
        url: string;
    } | null;
    segments: Segment[];
    initialStringTranslations: StringTranslationAPI[];
    initialOverrides: SegmentOverrideAPI[];
}

const TranslationEditor: FunctionComponent<EditorProps> = props => {
    // Convert initialStringTranslations into a Map that maps segment ID to translation info
    const stringTranslations: Map<number, StringTranslation> = new Map();
    props.initialStringTranslations.forEach(translation => {
        stringTranslations.set(translation.segment_id, {
            value: translation.data,
            isSaving: false,
            isErrored: !!translation.error,
            comment: translation.error
                ? translation.error
                : translation.comment,
            translatedBy: translation.last_translated_by
        });
    });

    // Same with initialSegmentOverrides
    const segmentOverrides: Map<number, SegmentOverride> = new Map();
    props.initialOverrides.forEach(override => {
        segmentOverrides.set(override.segment_id, {
            value: override.data,
            isSaving: false
        });
    });

    // Set up initial state
    const initialState: EditorState = {
        stringTranslations,
        segmentOverrides
    };

    const [state, dispatch] = React.useReducer(reducer, initialState);

    const tabData = props.tabs
        .map(tab => {
            const segments = props.segments.filter(
                segment => segment.location.tab == tab.slug
            );
            const translations = segments.map(
                segment =>
                    segment.type == 'string' &&
                    state.stringTranslations.get(segment.id)
            );

            return {
                numErrors: translations.filter(
                    translation => translation && translation.isErrored
                ).length,
                segments,
                ...tab
            };
        })
        .filter(tab => tab.segments.length > 0);

    let tabs = <></>;
    if (tabData.length > 1) {
        tabs = (
            <Tabs tabs={tabData}>
                {tabData.map(tab => {
                    return (
                        <TabContent key={tab.slug} {...tab}>
                            <EditorToolbox
                                {...props}
                                {...state}
                                dispatch={dispatch}
                            />
                            <Section
                                title={`${props.sourceLocale.displayName} to ${props.locale.displayName} translation`}
                            >
                                <EditorSegmentList
                                    {...props}
                                    segments={tab.segments}
                                    {...state}
                                    dispatch={dispatch}
                                />
                            </Section>
                        </TabContent>
                    );
                })}
            </Tabs>
        );
    } else {
        tabs = (
            <>
                <EditorToolbox {...props} {...state} dispatch={dispatch} />
                <Section
                    title={`${props.sourceLocale.displayName} to ${props.locale.displayName} translation`}
                >
                    <EditorSegmentList
                        {...props}
                        {...state}
                        dispatch={dispatch}
                    />
                </Section>
            </>
        );
    }

    return (
        <>
            <EditorHeader {...props} {...state} />
            {tabs}
            <EditorFooter {...props} />
        </>
    );
};

export default TranslationEditor;<|MERGE_RESOLUTION|>--- conflicted
+++ resolved
@@ -70,15 +70,12 @@
     editUrl: string;
 }
 
-<<<<<<< HEAD
 export interface SynchronisedValueSegment extends SegmentCommon {
     type: 'synchronised_value';
     value: any;
     editUrl: string;
 }
 
-export type Segment = StringSegment | SynchronisedValueSegment;
-=======
 export interface RelatedObjectSegment extends SegmentCommon {
     type: 'related_object';
     source: {
@@ -100,8 +97,10 @@
     };
 }
 
-export type Segment = StringSegment | RelatedObjectSegment;
->>>>>>> 5ae70aed
+export type Segment =
+    | StringSegment
+    | SynchronisedValueSegment
+    | RelatedObjectSegment;
 
 export interface StringTranslationAPI {
     string_id: number;
